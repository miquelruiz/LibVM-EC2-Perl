--- conflicted
+++ resolved
@@ -1,9 +1,6 @@
-<<<<<<< HEAD
 1.21 Tue Dec 11 11:29:57 EST 2012
      - fix BadParameterValue when passing -private_ip_address to run_instances().
        (thanks to Makoto Milda for bug report and patch).
-=======
-1.21
      - Distinguish current_state() from current_status() in VM::EC2::Spot::InstanceRequest.
 
 1.20 Wed Nov 28 07:07:10 EST 2012
@@ -14,7 +11,6 @@
      - add progress reporting to rsync-based file transfers in staging server.
      - correctly transfer images with ephemeral block devices.
      - documentation fixes to Snapshot.pm
->>>>>>> f946f94f
 
 1.19 Tue Sep 25 21:32:02 EDT 2012
      - fix Instance.pm valid_fields():  add groupSet, 
