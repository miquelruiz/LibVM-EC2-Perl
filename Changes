<<<<<<< HEAD
1.14
    - Added support for most VPC-related calls (VPCs, subnets, routes, network interfaces).
    - Added support for elastic network interfaces.
    - Added support for high-IOPS volumes.
=======
1.14 Fri Aug 10 07:19:44 EDT 2012
    - Fix bug in snapshot creation that was causing migrate-ebs-image.pl to fail on
      last step.
    - Make ascertainment of filesystem type more robust.
>>>>>>> 01d60c49

1.13 Mon Aug  6 10:31:42 EDT 2012
    - Fix API version in perldoc DESCRIPTION.
    - Fix bugs that occurred when working with staging volumes that were attached
      to stopped server instances.
    - No longer assign automatic labels to new staging volumes.

1.12 Fri Aug  3 23:48:46 EDT 2012
    - Tests no longer prompt for input when running under smoker.

1.11 Thu Aug  2 07:03:12 EDT 2012
    - API supported updated to AWS 2012-06-15
    - Add support for DescribeInstanceStatus call.
    - Add support for DescribeVolumeStatus, DescribeVolumeAttribute and ModifyVolumeAttribute calls.
    - Add support for product codes in Instance, Image and Snapshot.
    - Add support for enabling volume I/O on degraded volumes and auto enabling I/O.
    - Add support for temporary security tokens (see VM::EC2->get_federation_user())
    - Add support for IAM security policies for restricting EC2 actions that federation
          users can perform (see VM::EC2::Security::Policy).

1.10  Sat Jul 28 15:59:41 EDT 2012
     - Add new high level framework for managing servers and volumes (see
       VM::EC2::Staging::Manager).
     - Add missing documentation, including removing spot instance methods from
        "unsupported" list.
     - Document fact that VM::EC2->instance_metadata() can be called as a class
       method.
     - Add "platform" to valid_fields function in Instance.pm
     - Fix SignatureDoesNotMatch breakage under HTTP::Request::Common version 6.03
       (see https://rt.cpan.org/Ticket/Display.html?id=75359).
     - Automatically base64 encode userdata passed to spot instance
       requests (see
       https://rt.cpan.org/Public/Bug/Display.html?id=77116).

1.09   Tue Oct  4 19:04:52 EDT 2011
     - Fixed return value from delete_security_group().
     - Added a detailed example script, bin/sync_to_snapshot.pl

1.08 
     - Fix broken call to VM::EC2::Snapshot->register_image(), which was failing with a message
       about not providing all required arguments.
     - Add VM::EC2::Snapshot->size() as an alias to volumeSize().
     - Fix documentation formatting bugs in VM::EC2::Instance::Metadata.

1.07   Wed Sep 21 11:54:22 EDT 2011
     - Add full support for spot instances.
     - wait_for_attachments(), wait_for_instances(), and wait_for_volumes() will now timeout
       after a set interval, which can be adjusted with wait_for_timeout().

1.06  Wed Sep 14 15:53:55 EDT 2011
      - Added ability to change deleteOnTerminate flag for volumes attached on instances
        after instance launch. Facility is provided through VM::EC2, 
	VM::EC2::BlockDevice::Mapping, VM::EC2::Volume, and VM::EC2::BlockDevice::Attachment.
      - Add timeouts to VM::EC2->wait_for_*() methods so that methods won't wait forever.

1.05  Sun Sep  4 22:17:33 EDT 2011
      - Add wait_for_snapshots(), wait_for_volumes(), and wait_for_attachments() methods,
       as well as a generic wait_for_terminal_state() method.

1.04  Wed Aug 10 15:56:36 EDT 2011
      - Document -availability_zone argument to run_instances(). Was formerly
        misdocumented as -placement_zone. Both work now, and -zone works as
	well.

1.03  Tue Aug  2 16:55:15 EDT 2011
      - Tests will skip rather than fail if user fails to provide
        Amazon credentials.

1.02  Thu Jul 28 17:23:51 EDT 2011
      - Added support for filters with multiple values.
      - Improved subclassing documentation.

1.01  Thu Jul 28 10:32:52 EDT 2011
      - Add -print_error argument to VM::EC2->new.
      - Support for reserved instances.
      - Fix test 05 to avoid leaving dangling 1 GB snapshots.

1.00   Tue Jul 26 23:07:47 EDT 2011
       -Core API fully implemented

0.10  -Partial implementation of API.<|MERGE_RESOLUTION|>--- conflicted
+++ resolved
@@ -1,14 +1,13 @@
-<<<<<<< HEAD
-1.14
+
+1.15
     - Added support for most VPC-related calls (VPCs, subnets, routes, network interfaces).
     - Added support for elastic network interfaces.
     - Added support for high-IOPS volumes.
-=======
+
 1.14 Fri Aug 10 07:19:44 EDT 2012
     - Fix bug in snapshot creation that was causing migrate-ebs-image.pl to fail on
       last step.
     - Make ascertainment of filesystem type more robust.
->>>>>>> 01d60c49
 
 1.13 Mon Aug  6 10:31:42 EDT 2012
     - Fix API version in perldoc DESCRIPTION.
