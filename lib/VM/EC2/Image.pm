--- conflicted
+++ resolved
@@ -332,11 +332,6 @@
 sub refresh {
     my $self = shift;
     my $i   = shift;
-<<<<<<< HEAD
-    local $self->aws->{raise_error} = 1;
-    ($i)    = $self->aws->describe_images(-image_id=>$self->imageId) unless $i;
-    %$self  = %$i;
-=======
     ($i) = $self->aws->describe_images(-image_id=>$self->imageId) unless $i;
     %$self  = %$i if $i;
     return defined $i;
@@ -357,7 +352,6 @@
     # set region back
     $self->aws->region($orig_region);
     return $image;
->>>>>>> bddd7d7a
 }
 
 1;